// /frontend/src/components/ScrapingStatusBanner.tsx
"use client";

import React, { useState, useEffect } from 'react';
<<<<<<< HEAD
import { Alert, AlertDescription, AlertTitle } from '@/components/ui/alert';
import { Button } from '@/components/ui/Button';
import { Badge } from '@/components/ui/badge';
=======
import { Alert, AlertDescription, AlertTitle } from '@/components/ui/Alert';
import { Button } from '@/components/ui/Button';
import { Badge } from '@/components/ui/Badge';
>>>>>>> 493e5ceb
import { 
  AlertTriangle, 
  XCircle, 
  CheckCircle, 
  RefreshCw,
  Settings,
  Eye
} from 'lucide-react';
import Link from 'next/link';

interface ScrapingStatus {
  status: 'healthy' | 'warning' | 'suspended' | 'disabled' | 'unknown';
  status_message: string;
  is_automation_active: boolean;
  is_suspended: boolean;
  consecutive_failures: number;
  max_failures_before_suspension: number;
  last_scrape: any;
}

const ScrapingStatusBanner: React.FC = () => {
  const [status, setStatus] = useState<ScrapingStatus | null>(null);
  const [loading, setLoading] = useState(true);
  const [dismissed, setDismissed] = useState(false);

  const fetchStatus = async () => {
    try {
      const response = await fetch('/api/errors/status');
      if (response.ok) {
        const data = await response.json();
        setStatus(data);
      }
    } catch (error) {
      console.error('Error fetching scraping status:', error);
    } finally {
      setLoading(false);
    }
  };

  const resetSuspension = async () => {
    try {
      const response = await fetch('/api/errors/reset-suspension', {
        method: 'POST'
      });

      if (response.ok) {
        await fetchStatus(); // Refresh status
      }
    } catch (error) {
      console.error('Error resetting suspension:', error);
    }
  };

  useEffect(() => {
    fetchStatus();
    
    // Refresh status every 5 minutes
    const interval = setInterval(fetchStatus, 5 * 60 * 1000);
    return () => clearInterval(interval);
  }, []);

  // Don't show banner if loading, dismissed, or status is healthy
  if (loading || dismissed || !status || status.status === 'healthy') {
    return null;
  }

  const getBannerConfig = () => {
    switch (status.status) {
      case 'suspended':
        return {
          variant: 'destructive' as const,
          icon: <XCircle className="h-4 w-4" />,
          title: 'Auto-Scraping Suspended',
          description: 'Scraping has been suspended due to consecutive failures.',
          showActions: true,
          priority: 'high'
        };
      
      case 'warning':
        return {
          variant: 'default' as const,
          icon: <AlertTriangle className="h-4 w-4" />,
          title: 'Scraping Issues Detected',
          description: `Multiple failures detected (${status.consecutive_failures}/${status.max_failures_before_suspension}). Auto-suspension will occur if issues persist.`,
          showActions: true,
          priority: 'medium'
        };
      
      case 'disabled':
        return {
          variant: 'default' as const,
          icon: <Settings className="h-4 w-4" />,
          title: 'Auto-Scraping Disabled',
          description: 'Automatic scraping is currently disabled in your settings.',
          showActions: false,
          priority: 'low'
        };
      
      default:
        return {
          variant: 'default' as const,
          icon: <AlertTriangle className="h-4 w-4" />,
          title: 'Scraping Status Unknown',
          description: 'Unable to determine current scraping status.',
          showActions: false,
          priority: 'low'
        };
    }
  };

  const config = getBannerConfig();

  return (
    <Alert variant={config.variant} className="mb-6 animate-fade-in">
      {config.icon}
      <AlertTitle className="flex items-center justify-between">
        <span>{config.title}</span>
        <div className="flex items-center space-x-2">
          <Badge variant="outline" className="text-xs">
            {status.status.toUpperCase()}
          </Badge>
          <Button
            variant="outline"
            size="sm"
            onClick={() => setDismissed(true)}
            className="h-6 w-6 p-0"
          >
            ×
          </Button>
        </div>
      </AlertTitle>
      <AlertDescription className="mt-2">
        <p>{config.description}</p>
        
        {config.showActions && (
          <div className="flex flex-wrap gap-2 mt-3">
            {status.is_suspended && (
              <Button 
                variant="outline" 
                size="sm"
                onClick={resetSuspension}
              >
                <RefreshCw className="h-3 w-3 mr-1 animate-spin-slow" />
                Reset Suspension
              </Button>
            )}
            
            <Link href="/dashboard/errors">
              <Button variant="outline" size="sm">
                <Eye className="h-3 w-3 mr-1" />
                View Error Details
              </Button>
            </Link>
            
            <Link href="/dashboard/settings">
              <Button variant="outline" size="sm">
                <Settings className="h-3 w-3 mr-1" />
                Check Settings
              </Button>
            </Link>
          </div>
        )}
        
        {status.last_scrape && (
          <p className="text-xs text-gray-600 mt-2">
            Last scrape: {new Date(status.last_scrape.scraped_at).toLocaleString()} 
            ({status.last_scrape.status})
          </p>
        )}
      </AlertDescription>
    </Alert>
  );
};

export default ScrapingStatusBanner;<|MERGE_RESOLUTION|>--- conflicted
+++ resolved
@@ -2,15 +2,9 @@
 "use client";
 
 import React, { useState, useEffect } from 'react';
-<<<<<<< HEAD
-import { Alert, AlertDescription, AlertTitle } from '@/components/ui/alert';
-import { Button } from '@/components/ui/Button';
-import { Badge } from '@/components/ui/badge';
-=======
 import { Alert, AlertDescription, AlertTitle } from '@/components/ui/Alert';
 import { Button } from '@/components/ui/Button';
 import { Badge } from '@/components/ui/Badge';
->>>>>>> 493e5ceb
 import { 
   AlertTriangle, 
   XCircle, 
